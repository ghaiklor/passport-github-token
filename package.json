--- conflicted
+++ resolved
@@ -39,15 +39,9 @@
     "coveralls": "3.0.1",
     "cz-conventional-changelog": "2.1.0",
     "isparta": "4.0.0",
-<<<<<<< HEAD
     "mocha": "5.1.0",
-    "semantic-release": "15.0.0",
-    "sinon": "4.2.3"
-=======
-    "mocha": "5.0.1",
     "semantic-release": "15.1.7",
     "sinon": "5.0.1"
->>>>>>> ff30b7c7
   },
   "config": {
     "commitizen": {
